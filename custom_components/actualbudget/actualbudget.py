--- conflicted
+++ resolved
@@ -84,11 +84,11 @@
                 result = self.actual.validate()
                 if not result.data.validated:
                     raise Exception("Session not validated")
+                # sync local database
+                self.actual.sync()
             except Exception as e:
                 _LOGGER.error("Error validating session: %s", e)
                 self.actual = None
-
-<<<<<<< HEAD
             # Validate existing session
             if self.actual:
                 try:
@@ -100,17 +100,10 @@
                 except Exception as e:
                     _LOGGER.error("Error validating session: %s", e)
                     self.actual = None
-
-            # Create a new session if needed
-            if not self.actual:
-                self.actual = self.create_session()
-                self.sessionStartedAt = datetime.datetime.now()
-=======
         # Create a new session if needed
         if not self.actual:
             self.actual = self.create_session()
             self.sessionStartedAt = datetime.datetime.now()
->>>>>>> 0562e807
 
         return self.actual.session  # Return session after lock is released
 
